import React from 'react';
import { Box, Typography } from '@mui/material';
import { Storage } from '@mui/icons-material';

const LoginHeader = () => (
  <Box
    sx={{
      position: "relative",
      top: 0,
      left: 0,
      width: "100%",
      padding: { xs: "12px 16px", sm: "16px 24px" },
      display: "flex",
      alignItems: "center",
      zIndex: 10,
    }}
  >
    <Box
      sx={{
<<<<<<< HEAD
=======
        position: "fixed",
        top: 0,
        left: 0,
        width: "100%",
        padding: { xs: "16px 24px", sm: "20px 32px" },
>>>>>>> 8c36ecd8
        display: "flex",
        alignItems: "center",
        gap: 1,
      }}
    >
      <Box
        sx={{
          p: 1.5,
          borderRadius: 2,
          background: "linear-gradient(45deg, #4A3FEF, #5A4FFF)",
          boxShadow: "0 3px 10px rgba(90, 79, 255, 0.35)",
          display: "flex",
          alignItems: "center",
          justifyContent: "center",
        }}
      >
        <Storage
          sx={{
            fontSize: 24,
            background: "linear-gradient(45deg, #4A3FEF, #5A4FFF)",
            backgroundClip: "text",
            WebkitBackgroundClip: "text",
            WebkitTextFillColor: "transparent",
            filter: "drop-shadow(0 2px 5px rgba(0,0,0,0.25))",
          }}
        />
      </Box>
      
      <Typography
        variant="subtitle1"
        sx={{
          fontWeight: 500,
          color: "#FFFFFF",
          letterSpacing: "0.03em",
          fontFamily: "'Inter', sans-serif",
          fontSize: "20px",
        }}
      >
        DBExportHub
      </Typography>
    </Box>
  </Box>
);

export default LoginHeader;<|MERGE_RESOLUTION|>--- conflicted
+++ resolved
@@ -17,14 +17,12 @@
   >
     <Box
       sx={{
-<<<<<<< HEAD
-=======
+
         position: "fixed",
         top: 0,
         left: 0,
         width: "100%",
         padding: { xs: "16px 24px", sm: "20px 32px" },
->>>>>>> 8c36ecd8
         display: "flex",
         alignItems: "center",
         gap: 1,
