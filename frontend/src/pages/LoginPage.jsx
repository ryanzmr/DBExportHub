import React, { useState } from 'react';
import { useNavigate } from 'react-router-dom';
import { Box, Typography, Grid } from '@mui/material';
import { 
  FlashOn,
  ShieldOutlined,
  TableRows,
  Storage,
  ArrowDownward,
<<<<<<< HEAD
  PreviewOutlined
=======
  StarOutline,
  AutoAwesome
>>>>>>> 8c36ecd8
} from '@mui/icons-material';

// Custom components
import LoginBackground from '../components/login/LoginBackground';
import LoginForm from '../components/login/LoginForm';
import LoginHeader from '../components/login/LoginHeader';
import LoginFooter from '../components/login/LoginFooter';
import FeatureCard from '../components/login/FeatureCard';
import useAuth from '../hooks/useAuth';
import { loginContainerStyles } from './styles/LoginPageStyles';

const LoginPage = () => {
  const navigate = useNavigate();
  const { login } = useAuth();
  
  const [formData, setFormData] = useState({
    server: '',
    database: '',
    username: '',
    password: ''
  });
  
  const [loading, setLoading] = useState(false);
  const [error, setError] = useState('');
  
  const handleChange = (e) => {
    const { name, value } = e.target;
    setFormData(prev => ({
      ...prev,
      [name]: value
    }));
  };
  
  const handleSubmit = async (e) => {
    e.preventDefault();
    setLoading(true);
    setError('');
    
    try {
      const loginSuccess = await login(formData);
      
      if (loginSuccess) {
        setTimeout(() => {
          navigate('/export', { replace: true });
          
          // Fallback navigation
          setTimeout(() => {
            if (window.location.pathname !== '/export') {
              window.location.href = '/export';
            }
          }, 1500);
        }, 200);
      } else {
        setError('Authentication failed. Please try again.');
      }
    } catch (err) {
      setError(err.response?.data?.detail || 'Connection failed. Please check your credentials.');
    } finally {
      setLoading(false);
    }
  };
  
  return (
    <Box sx={loginContainerStyles}>
      <LoginHeader />
      <LoginBackground />
      
      <Box
        sx={{
          display: "flex",
          flexDirection: { xs: "column", md: "row" },
          width: "75%",
          minHeight: "calc(100vh - 140px)",
          zIndex: 1,
          px: { xs: 1.5, sm: 2, md: 3 },
          py: { xs: 2, md: 3 },
          maxWidth: "1200px",
          mx: "auto",
          alignItems: "center",
          justifyContent: "center",
          gap: { xs: 2, md: 4 }
        }}>

        {/* Left side: Features */}
        <Box
          sx={{
            flex: 1,
            display: "flex",
            flexDirection: "column",
            justifyContent: "center",
            pr: { md: 4 },
            mb: { xs: 3, md: 0 },
            mt: { xs: 1, md: 0 },
          }}
        >
          <Box
            sx={{
<<<<<<< HEAD
              width: 60,
              height: 60,
=======
              width: 160,
              height: 160,
>>>>>>> 8c36ecd8
              position: "relative",
              mb: 2,
              "&:hover": {
                transform: "scale(1.05)",
                transition: "transform 0.2s ease-in-out",
              },
            }}
          >
            <Box
              sx={{
                position: "absolute",
                width: "100%",
                height: "100%",
                borderRadius: 3,
                background: "linear-gradient(135deg, rgba(90, 79, 255, 0.08), rgba(90, 79, 255, 0.02))",
                backdropFilter: "blur(8px)",
                display: "flex",
                alignItems: "center",
                justifyContent: "center",
                border: "1px solid rgba(90, 79, 255, 0.15)",
              }}
            >
              <Storage 
                sx={{ 
                  fontSize: 64,
                  color: "#5A4FFF",
                  opacity: 0.9
                }} 
              />
<<<<<<< HEAD
=======
              <Box
                sx={{
                  position: "absolute",
                  left: -8,
                  top: -8,
                  width: 32,
                  height: 32,
                  borderRadius: "50%",
                  background: "linear-gradient(135deg, #5A4FFF, #4A3FEF)",
                  display: "flex",
                  alignItems: "center",
                  justifyContent: "center",
                  boxShadow: "0 4px 8px rgba(90, 79, 255, 0.25)",
                }}
              >
                <AutoAwesome
                  sx={{ 
                    fontSize: 20,
                    color: "#FFFFFF",
                  }} 
                />
              </Box>
              <Box
                sx={{
                  position: "absolute",
                  right: -8,
                  bottom: -8,
                  width: 32,
                  height: 32,
                  borderRadius: "50%",
                  background: "linear-gradient(135deg, #5A4FFF, #4A3FEF)",
                  display: "flex",
                  alignItems: "center",
                  justifyContent: "center",
                  boxShadow: "0 4px 8px rgba(90, 79, 255, 0.25)",
                }}
              >
                <ArrowDownward 
                  sx={{ 
                    fontSize: 20,
                    color: "#FFFFFF",
                  }} 
                />
              </Box>
>>>>>>> 8c36ecd8
            </Box>
          </Box>
          
          <Typography
            variant="h4"
            sx={{
              color: "white",
              fontWeight: 700,
<<<<<<< HEAD
              mb: 1.5,
              fontSize: { xs: "1.5rem", sm: "1.8rem" },
=======
              mb: 1,
              fontSize: { xs: "2.5rem", sm: "3rem" },
>>>>>>> 8c36ecd8
            }}
          >
            Database Export Made Simple
          </Typography>
          
          <Typography
            variant="body1"
            sx={{
              color: "rgba(255, 255, 255, 0.7)",
              mb: 3,
              fontSize: { xs: "0.85rem", sm: "0.95rem" },
              maxWidth: 320,
            }}
          >
            Connect to your database and export data with ease. Our intuitive interface makes database management accessible to everyone.
          </Typography>
          <Grid container spacing={1.5}>
            <Grid item xs={12} sm={6}>
              <FeatureCard
                icon={<FlashOn sx={{ color: "#5A4FFF", fontSize: 20 }} />}
                title="Fast Export"
                description="Export your data quickly with optimized SQL queries."
              />
            </Grid>
            <Grid item xs={12} sm={6}>
              <FeatureCard
                icon={<PreviewOutlined sx={{ color: "#5A4FFF", fontSize: 20 }} />}
                title="Data Preview"
                description="Preview your data before exporting to ensure accuracy."
              />
            </Grid>
            <Grid item xs={12} sm={6}>
              <FeatureCard
                icon={<ShieldOutlined sx={{ color: "#5A4FFF", fontSize: 20 }} />}
                title="Secure"
                description="Token-based authentication for secure database access."
              />
            </Grid>
            <Grid item xs={12} sm={6}>
              <FeatureCard
                icon={<TableRows sx={{ color: "#5A4FFF", fontSize: 20 }} />}
                title="Formatted"
                description="Export to Excel with proper styling and formatting."
              />
            </Grid>
          </Grid>
        </Box>
        
        {/* Right side: Login Form */}
        <Box
          sx={{
            flex: 1,
            display: "flex",
            alignItems: "center",
            justifyContent: "center",
            position: "relative",
          }}
        >
          <LoginForm
            formData={formData}
            handleChange={handleChange}
            handleSubmit={handleSubmit}
            loading={loading}
            error={error}
          />
        </Box>
      </Box>
      
      <LoginFooter />
    </Box>
  );
};

export default LoginPage;<|MERGE_RESOLUTION|>--- conflicted
+++ resolved
@@ -7,12 +7,9 @@
   TableRows,
   Storage,
   ArrowDownward,
-<<<<<<< HEAD
-  PreviewOutlined
-=======
+  PreviewOutlined,
   StarOutline,
   AutoAwesome
->>>>>>> 8c36ecd8
 } from '@mui/icons-material';
 
 // Custom components
@@ -110,13 +107,10 @@
         >
           <Box
             sx={{
-<<<<<<< HEAD
               width: 60,
               height: 60,
-=======
               width: 160,
               height: 160,
->>>>>>> 8c36ecd8
               position: "relative",
               mb: 2,
               "&:hover": {
@@ -146,8 +140,6 @@
                   opacity: 0.9
                 }} 
               />
-<<<<<<< HEAD
-=======
               <Box
                 sx={{
                   position: "absolute",
@@ -192,7 +184,6 @@
                   }} 
                 />
               </Box>
->>>>>>> 8c36ecd8
             </Box>
           </Box>
           
@@ -201,13 +192,10 @@
             sx={{
               color: "white",
               fontWeight: 700,
-<<<<<<< HEAD
               mb: 1.5,
               fontSize: { xs: "1.5rem", sm: "1.8rem" },
-=======
               mb: 1,
               fontSize: { xs: "2.5rem", sm: "3rem" },
->>>>>>> 8c36ecd8
             }}
           >
             Database Export Made Simple
